require 'redis/namespace'

require 'resque/version'

require 'resque/errors'

require 'resque/failure'
require 'resque/failure/base'

require 'resque/helpers'
require 'resque/stat'
require 'resque/job'
require 'resque/worker'
require 'resque/plugin'

module Resque
  include Helpers
  extend self

  # Accepts:
  #   1. A 'hostname:port' String
  #   2. A 'hostname:port:db' String (to select the Redis db)
  #   3. A 'hostname:port/namespace' String (to set the Redis namespace)
  #   4. A Redis URL String 'redis://host:port'
  #   5. An instance of `Redis`, `Redis::Client`, `Redis::DistRedis`,
  #      or `Redis::Namespace`.
  def redis=(server)
    case server
    when String
      if server =~ /redis\:\/\//
        redis = Redis.connect(:url => server, :thread_safe => true)
      else
        server, namespace = server.split('/', 2)
        host, port, db = server.split(':')
        redis = Redis.new(:host => host, :port => port,
          :thread_safe => true, :db => db)
      end
      namespace ||= :resque

      @redis = Redis::Namespace.new(namespace, :redis => redis)
    when Redis::Namespace
      @redis = server
    else
      @redis = Redis::Namespace.new(:resque, :redis => server)
    end
  end

  # Returns the current Redis connection. If none has been created, will
  # create a new one.
  def redis
    return @redis if @redis
    self.redis = Redis.respond_to?(:connect) ? Redis.connect : "localhost:6379"
    self.redis
  end

  def redis_id
    # support 1.x versions of redis-rb
    if redis.respond_to?(:server)
      redis.server
    elsif redis.respond_to?(:nodes) # distributed
      redis.nodes.map { |n| n.id }.join(', ')
    else
      redis.client.id
    end
  end

  # The `before_first_fork` hook will be run in the **parent** process
  # only once, before forking to run the first job. Be careful- any
  # changes you make will be permanent for the lifespan of the
  # worker.
  #
  # Call with a block to set the hook.
  # Call with no arguments to return the hook.
  def before_first_fork(&block)
    block ? (@before_first_fork = block) : @before_first_fork
  end

  # Set a proc that will be called in the parent process before the
  # worker forks for the first time.
  def before_first_fork=(before_first_fork)
    @before_first_fork = before_first_fork
  end

  # The `before_fork` hook will be run in the **parent** process
  # before every job, so be careful- any changes you make will be
  # permanent for the lifespan of the worker.
  #
  # Call with a block to set the hook.
  # Call with no arguments to return the hook.
  def before_fork(&block)
    block ? (@before_fork = block) : @before_fork
  end

  # Set the before_fork proc.
  def before_fork=(before_fork)
    @before_fork = before_fork
  end

  # The `after_fork` hook will be run in the child process and is passed
  # the current job. Any changes you make, therefore, will only live as
  # long as the job currently being processed.
  #
  # Call with a block to set the hook.
  # Call with no arguments to return the hook.
  def after_fork(&block)
    block ? (@after_fork = block) : @after_fork
  end

  # Set the after_fork proc.
  def after_fork=(after_fork)
    @after_fork = after_fork
  end

  def to_s
    "Resque Client connected to #{redis_id}"
  end

  # If 'inline' is true Resque will call #perform method inline
  # without queuing it into Redis and without any Resque callbacks.
  # The 'inline' is false Resque jobs will be put in queue regularly.
  def inline?
    @inline
  end
  alias_method :inline, :inline?

  def inline=(inline)
    @inline = inline
  end

  #
  # queue manipulation
  #

  # Pushes a job onto a queue. Queue name should be a string and the
  # item should be any JSON-able Ruby object.
  #
  # Resque works generally expect the `item` to be a hash with the following
  # keys:
  #
  #   class - The String name of the job to run.
  #    args - An Array of arguments to pass the job. Usually passed
  #           via `class.to_class.perform(*args)`.
  #
  # Example
  #
  #   Resque.push('archive', :class => 'Archive', :args => [ 35, 'tar' ])
  #
  # Returns nothing
  def push(queue, item)
    watch_queue(queue)
    redis.rpush "queue:#{queue}", encode(item)
  end

  # Pops a job off a queue. Queue name should be a string.
  #
  # Returns a Ruby object.
  def pop(queue)
    decode redis.lpop("queue:#{queue}")
  end

  # Returns an integer representing the size of a queue.
  # Queue name should be a string.
  def size(queue)
    redis.llen("queue:#{queue}").to_i
  end

  # Returns an array of items currently queued. Queue name should be
  # a string.
  #
  # start and count should be integer and can be used for pagination.
  # start is the item to begin, count is how many items to return.
  #
  # To get the 3rd page of a 30 item, paginatied list one would use:
  #   Resque.peek('my_list', 59, 30)
  def peek(queue, start = 0, count = 1)
    list_range("queue:#{queue}", start, count)
  end

  # Does the dirty work of fetching a range of items from a Redis list
  # and converting them into Ruby objects.
  def list_range(key, start = 0, count = 1)
    if count == 1
      decode redis.lindex(key, start)
    else
      Array(redis.lrange(key, start, start+count-1)).map do |item|
        decode item
      end
    end
  end

  # Returns an array of all known Resque queues as strings.
  def queues
    Array(redis.smembers(:queues))
  end

  # Given a queue name, completely deletes the queue.
  def remove_queue(queue)
    redis.srem(:queues, queue.to_s)
    redis.del("queue:#{queue}")
  end


  #
  # job shortcuts
  #

  # This method can be used to conveniently add a job to a queue.
  # It assumes the class you're passing it is a real Ruby class (not
  # a string or reference) which either:
  #
  #   a) has a @queue ivar set
  #   b) responds to `queue`
  #
  # If either of those conditions are met, it will use the value obtained
  # from performing one of the above operations to determine the queue.
  #
  # If no queue can be inferred this method will raise a `Resque::NoQueueError`
  #
  # Returns true if the job was queued, nil if the job was rejected by a
  # before_enqueue hook.
  #
  # This method is considered part of the `stable` API.
  def enqueue(klass, *args)
    enqueue_to(queue_from_class(klass), klass, *args)
  end

  # Just like `enqueue` but allows you to specify the queue you want to
  # use. Runs hooks.
  #
  # `queue` should be the String name of the queue you're targeting.
  #
  # Returns true if the job was queued, nil if the job was rejected by a
  # before_enqueue hook.
  #
  # This method is considered part of the `stable` API.
  def enqueue_to(queue, klass, *args)
    # Perform before_enqueue hooks. Don't perform enqueue if any hook returns false
    before_hooks = Plugin.before_enqueue_hooks(klass).collect do |hook|
      klass.send(hook, *args)
    end
    return nil if before_hooks.any? { |result| result == false }

    Job.create(queue, klass, *args)

    Plugin.after_enqueue_hooks(klass).each do |hook|
      klass.send(hook, *args)
    end

    return true
  end

  # This method can be used to conveniently remove a job from a queue.
  # It assumes the class you're passing it is a real Ruby class (not
  # a string or reference) which either:
  #
  #   a) has a @queue ivar set
  #   b) responds to `queue`
  #
  # If either of those conditions are met, it will use the value obtained
  # from performing one of the above operations to determine the queue.
  #
  # If no queue can be inferred this method will raise a `Resque::NoQueueError`
  #
  # If no args are given, this method will dequeue *all* jobs matching
  # the provided class. See `Resque::Job.destroy` for more
  # information.
  #
  # Returns the number of jobs destroyed.
  #
  # Example:
  #
  #   # Removes all jobs of class `UpdateNetworkGraph`
  #   Resque.dequeue(GitHub::Jobs::UpdateNetworkGraph)
  #
  #   # Removes all jobs of class `UpdateNetworkGraph` with matching args.
  #   Resque.dequeue(GitHub::Jobs::UpdateNetworkGraph, 'repo:135325')
  #
  # This method is considered part of the `stable` API.
  def dequeue(klass, *args)
    # Perform before_dequeue hooks. Don't perform dequeue if any hook returns false
    before_hooks = Plugin.before_dequeue_hooks(klass).collect do |hook|
      klass.send(hook, *args)
    end
    return if before_hooks.any? { |result| result == false }

    Job.destroy(queue_from_class(klass), klass, *args)

    Plugin.after_dequeue_hooks(klass).each do |hook|
      klass.send(hook, *args)
    end
  end

  # Given a class, try to extrapolate an appropriate queue based on a
  # class instance variable or `queue` method.
  def queue_from_class(klass)
    klass.instance_variable_get(:@queue) ||
      (klass.respond_to?(:queue) and klass.queue)
  end

  # This method will return a `Resque::Job` object or a non-true value
  # depending on whether a job can be obtained. You should pass it the
  # precise name of a queue: case matters.
  #
  # This method is considered part of the `stable` API.
  def reserve(queue)
    Job.reserve(queue)
  end

  # Validates if the given klass could be a valid Resque job
  #
  # If no queue can be inferred this method will raise a `Resque::NoQueueError`
  #
  # If given klass is nil this method will raise a `Resque::NoClassError`
  def validate(klass, queue = nil)
    queue ||= queue_from_class(klass)

    if !queue
      raise NoQueueError.new("Jobs must be placed onto a queue.")
    end

    if klass.to_s.empty?
      raise NoClassError.new("Jobs must be given a class.")
    end
  end


  #
  # worker shortcuts
  #

  # A shortcut to Worker.all
  def workers
    Worker.all
  end

  # A shortcut to Worker.working
  def working
    Worker.working
  end

  # A shortcut to unregister_worker
  # useful for command line tool
  def remove_worker(worker_id)
    worker = Resque::Worker.find(worker_id)
    worker.unregister_worker
  end

  #
  # stats
  #

  # Returns a hash, similar to redis-rb's #info, of interesting stats.
  def info
    return {
      :pending   => queues.inject(0) { |m,k| m + size(k) },
      :processed => Stat[:processed],
      :queues    => queues.size,
      :workers   => workers.size.to_i,
      :working   => working.size,
      :failed    => Stat[:failed],
      :servers   => [redis_id],
      :environment  => ENV['RAILS_ENV'] || ENV['RACK_ENV'] || 'development'
    }
  end

  # Returns an array of all known Resque keys in Redis. Redis' KEYS operation
  # is O(N) for the keyspace, so be careful - this can be slow for big databases.
  def keys
    redis.keys("*").map do |key|
      key.sub("#{redis.namespace}:", '')
    end
  end
<<<<<<< HEAD
end
=======

  private
    # Used internally to keep track of which queues we've created.
    def watch_queue(queue)
      redis.sadd(:queues, queue.to_s)
    end
end
>>>>>>> 6ce8b8c9
<|MERGE_RESOLUTION|>--- conflicted
+++ resolved
@@ -370,9 +370,6 @@
       key.sub("#{redis.namespace}:", '')
     end
   end
-<<<<<<< HEAD
-end
-=======
 
   private
     # Used internally to keep track of which queues we've created.
@@ -380,4 +377,3 @@
       redis.sadd(:queues, queue.to_s)
     end
 end
->>>>>>> 6ce8b8c9
