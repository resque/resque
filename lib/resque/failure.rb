module Resque
  # The Failure module provides an interface for working with different
  # failure backends.
  #
  # You can use it to query the failure backend without knowing which specific
  # backend is being used. For instance, the Resque web app uses it to display
  # stats and other information.
  module Failure
    # Creates a new failure, which is delegated to the appropriate backend.
    #
    # Expects a hash with the following keys:
    #   :exception - The Exception object
    #   :worker    - The Worker object who is reporting the failure
    #   :queue     - The string name of the queue from which the job was pulled
    #   :payload   - The job's payload
    def self.create(options = {})
      backend.new(*options.values_at(:exception, :worker, :queue, :payload)).save
    end

    #
    # Sets the current backend. Expects a class descendant of
    # `Resque::Failure::Base`.
    #
    # Example use:
    #   require 'resque/failure/hoptoad'
    #   Resque::Failure.backend = Resque::Failure::Hoptoad
    def self.backend=(backend)
      @backend = backend
    end

    # Returns the current backend class. If none has been set, falls
    # back to `Resque::Failure::Redis`
    def self.backend
<<<<<<< HEAD
      @backend ||= Failure::Redis
=======
      return @backend if @backend

      case ENV['FAILURE_BACKEND']
      when 'redis_multi_queue'
        require 'resque/failure/redis_multi_queue'
        @backend = Failure::RedisMultiQueue
      when 'redis', nil
        require 'resque/failure/redis'
        @backend = Failure::Redis
      else
        raise ArgumentError, "invalid failure backend: #{FAILURE_BACKEND}"
      end
    end

    # Obtain the failure queue name for a given job queue
    def self.failure_queue_name(job_queue_name)
      name = "#{job_queue_name}_failed"
      Resque.redis.sadd(:failed_queues, name)
      name
    end

    # Obtain the job queue name for a given failure queue
    def self.job_queue_name(failure_queue_name)
      failure_queue_name.sub(/_failed$/, '')
    end

    # Returns an array of all the failed queues in the system
    def self.queues
      backend.queues
>>>>>>> 280873e0
    end

    # Returns the int count of how many failures we have seen.
    def self.count(queue = nil, class_name = nil)
      backend.count(queue, class_name)
    end

    # Returns an array of all the failures, paginated.
    #
    # `offset` is the int of the first item in the page, `limit` is the
    # number of items to return.
    def self.all(offset = 0, limit = 1, queue = nil)
      backend.all(offset, limit, queue)
    end

    # Iterate across all failures with the given options
    def self.each(offset = 0, limit = self.count, queue = nil, class_name = nil, &block)
      backend.each(offset, limit, queue, class_name, &block)
    end

    # The string url of the backend's web interface, if any.
    def self.url
      backend.url
    end

    # Clear all failure jobs
    def self.clear(queue = nil)
      backend.clear(queue)
    end

    def self.requeue(id)
      backend.requeue(id)
    end

<<<<<<< HEAD
    def self.requeue_and_remove(index)
      backend.requeue(index)
      backend.remove(index)
    end

    def self.requeue_to(index, queue_name)
      backend.requeue(index, queue_name)
    end

    def self.remove(index)
      backend.remove(index)
=======
    def self.remove(id)
      backend.remove(id)
>>>>>>> 280873e0
    end

    # Requeues all failed jobs in a specific queue.
    # Queue name should be a string.
    def self.requeue_queue(queue)
<<<<<<< HEAD
      index = 0
      while job = Resque::Failure.all(index)
        if job['queue'] == queue
          Resque::Failure.requeue(index)
        end
        index += 1
      end
=======
      backend.requeue_queue(queue)
>>>>>>> 280873e0
    end

    # Removes all failed jobs in a specific queue.
    # Queue name should be a string.
    def self.remove_queue(queue)
<<<<<<< HEAD
      index = 0
      while job = Resque::Failure.all(index)
        if job['queue'] == queue
          # This will remove the failure from the array so do not increment the index.
          Resque::Failure.remove(index)
        else
          index += 1
        end
      end
=======
      backend.remove_queue(queue)
>>>>>>> 280873e0
    end
  end
end
<|MERGE_RESOLUTION|>--- conflicted
+++ resolved
@@ -31,9 +31,6 @@
     # Returns the current backend class. If none has been set, falls
     # back to `Resque::Failure::Redis`
     def self.backend
-<<<<<<< HEAD
-      @backend ||= Failure::Redis
-=======
       return @backend if @backend
 
       case ENV['FAILURE_BACKEND']
@@ -63,7 +60,6 @@
     # Returns an array of all the failed queues in the system
     def self.queues
       backend.queues
->>>>>>> 280873e0
     end
 
     # Returns the int count of how many failures we have seen.
@@ -98,56 +94,29 @@
       backend.requeue(id)
     end
 
-<<<<<<< HEAD
-    def self.requeue_and_remove(index)
-      backend.requeue(index)
-      backend.remove(index)
+    def self.requeue_and_remove(id)
+      backend.requeue(id)
+      backend.remove(id)
     end
 
-    def self.requeue_to(index, queue_name)
-      backend.requeue(index, queue_name)
+    def self.requeue_to(id, queue_name)
+      backend.requeue_to(id, queue_name)
     end
 
-    def self.remove(index)
-      backend.remove(index)
-=======
     def self.remove(id)
       backend.remove(id)
->>>>>>> 280873e0
     end
 
     # Requeues all failed jobs in a specific queue.
     # Queue name should be a string.
     def self.requeue_queue(queue)
-<<<<<<< HEAD
-      index = 0
-      while job = Resque::Failure.all(index)
-        if job['queue'] == queue
-          Resque::Failure.requeue(index)
-        end
-        index += 1
-      end
-=======
       backend.requeue_queue(queue)
->>>>>>> 280873e0
     end
 
     # Removes all failed jobs in a specific queue.
     # Queue name should be a string.
     def self.remove_queue(queue)
-<<<<<<< HEAD
-      index = 0
-      while job = Resque::Failure.all(index)
-        if job['queue'] == queue
-          # This will remove the failure from the array so do not increment the index.
-          Resque::Failure.remove(index)
-        else
-          index += 1
-        end
-      end
-=======
       backend.remove_queue(queue)
->>>>>>> 280873e0
     end
   end
 end
