require 'time'

module Resque
  # A Resque Worker processes jobs. On platforms that support fork(2),
  # the worker will fork off a child to process each job. This ensures
  # a clean slate when beginning the next job and cuts down on gradual
  # memory growth as well as low level failures.
  #
  # It also ensures workers are always listening to signals from you,
  # their master, and can react accordingly.
  class Worker
    extend  Resque::Helpers
    include Resque::Helpers
    include Resque::Logging

    # Boolean indicating whether this worker can or can not fork.
    # Automatically set if a fork(2) fails.
    attr_accessor :cant_fork

    attr_accessor :term_timeout

    attr_writer :to_s

    # Returns an array of all worker objects.
    def self.all
      Array(redis.smembers(:workers)).map { |id| find(id) }.compact
    end

    # Returns an array of all worker objects currently processing
    # jobs.
    def self.working
      names = all
      return [] unless names.any?

      names.map! { |name| "worker:#{name}" }

      reportedly_working = {}

      begin
        reportedly_working = redis.mapped_mget(*names).reject do |key, value|
          value.nil? || value.empty?
        end
      rescue Redis::Distributed::CannotDistribute
        names.each do |name|
          value = redis.get name
          reportedly_working[name] = value unless value.nil? || value.empty?
        end
      end

      reportedly_working.keys.map do |key|
        find key.sub("worker:", '')
      end.compact
    end

    # Returns a single worker object. Accepts a string id.
    def self.find(worker_id)
      if exists? worker_id
        queues = worker_id.split(':')[-1].split(',')
        worker = new(*queues)
        worker.to_s = worker_id
        worker
      else
        nil
      end
    end

    # Alias of `find`
    def self.attach(worker_id)
      find(worker_id)
    end

    # Given a string worker id, return a boolean indicating whether the
    # worker exists
    def self.exists?(worker_id)
      redis.sismember(:workers, worker_id)
    end

    # Workers should be initialized with an array of string queue
    # names. The order is important: a Worker will check the first
    # queue given for a job. If none is found, it will check the
    # second queue name given. If a job is found, it will be
    # processed. Upon completion, the Worker will again check the
    # first queue given, and so forth. In this way the queue list
    # passed to a Worker on startup defines the priorities of queues.
    #
    # If passed a single "*", this Worker will operate on all queues
    # in alphabetical order. Queues can be dynamically added or
    # removed without needing to restart workers using this method.
    def initialize(*queues)
      @queues = queues.map { |queue| queue.to_s.strip }
      @shutdown = nil
      @paused = nil
      validate_queues
    end

    # A worker must be given a queue, otherwise it won't know what to
    # do with itself.
    #
    # You probably never need to call this.
    def validate_queues
      if @queues.nil? || @queues.empty?
        raise NoQueueError.new("Please give each worker at least one queue.")
      end
    end

    # This is the main workhorse method. Called on a Worker instance,
    # it begins the worker life cycle.
    #
    # The following events occur during a worker's life cycle:
    #
    # 1. Startup:   Signals are registered, dead workers are pruned,
    #               and this worker is registered.
    # 2. Work loop: Jobs are pulled from a queue and processed.
    # 3. Teardown:  This worker is unregistered.
    #
    # Can be passed a float representing the polling frequency.
    # The default is 5 seconds, but for a semi-active site you may
    # want to use a smaller value.
    #
    # Also accepts a block which will be passed the job as soon as it
    # has completed processing. Useful for testing.
    def work(interval = 5.0, &block)
      interval = Float(interval)
      $0 = "resque: Starting"
      startup

      loop do
        break if shutdown?

        pause if should_pause?

        if job = reserve(interval)
          Resque.logger.info "got: #{job.inspect}"
          job.worker = self
          working_on job

<<<<<<< HEAD
          if @child = fork(job)
=======

          thread = Thread.new do
            fork or begin
              unregister_signal_handlers if !@cant_fork
              procline "Processing #{job.queue} since #{Time.now.to_i}"
              reconnect
              perform(job, &block)
              exit unless @cant_fork
            end
          end

          if @child = thread.value
>>>>>>> b480ef9e
            srand # Reseeding
            procline "Forked #{@child} at #{Time.now.to_i}"
            begin
              Process.waitpid(@child)
            rescue SystemCallError
              nil
            end
<<<<<<< HEAD
            job.fail(DirtyExit.new($?.to_s)) if $?.signaled?
          else
            unregister_signal_handlers if will_fork?
            procline "Processing #{job.queue} since #{Time.now.to_i}"
            reconnect
            perform(job, &block)
            exit!(true) if will_fork?
=======
>>>>>>> b480ef9e
          end

          done_working
          @child = nil
        else
          break if interval.zero?
          Resque.logger.debug "Timed out after #{interval} seconds"
          procline paused? ? "Paused" : "Waiting for #{@queues.join(',')}"
        end
      end

      unregister_worker
    rescue Exception => exception
      unregister_worker(exception)
    end

    # DEPRECATED. Processes a single job. If none is given, it will
    # try to produce one. Usually run in the child.
    def process(job = nil, &block)
      return unless job ||= reserve

      job.worker = self
      working_on job
      perform(job, &block)
    ensure
      done_working
    end

    # Processes a given job in the child.
    def perform(job)
      begin
        run_hook :after_fork, job if will_fork?
        run_hook :before_perform, job
        job.perform
        run_hook :after_perform, job
      rescue Object => e
        Resque.logger.info "#{job.inspect} failed: #{e.inspect}"
        begin
          job.fail(e)
        rescue Object => e
          Resque.logger.info "Received exception when reporting failure: #{e.inspect}"
        end
        failed!
      else
        Resque.logger.info "done: #{job.inspect}"
      ensure
        yield job if block_given?
      end
    end

    # Attempts to grab a job off one of the provided queues. Returns
    # nil if no job can be found.
    def reserve(interval = 5.0)
      interval = interval.to_i
      multi_queue = MultiQueue.new(
        queues.map {|queue| Queue.new(queue, Resque.redis, Resque.coder) },
        Resque.redis)

      if interval < 1
        begin
          queue, job = multi_queue.pop(true)
        rescue ThreadError
          queue, job = nil
        end
      else
        queue, job = multi_queue.poll(interval.to_i)
      end

      Resque.logger.debug "Found job on #{queue}"
      Job.new(queue.name, job) if queue && job
    end

    # Reconnect to Redis to avoid sharing a connection with the parent,
    # retry up to 3 times with increasing delay before giving up.
    def reconnect
      tries = 0
      begin
        redis.client.reconnect
      rescue Redis::BaseConnectionError
        if (tries += 1) <= 3
          Resque.logger.info "Error reconnecting to Redis; retrying"
          sleep(tries)
          retry
        else
          Resque.logger.info "Error reconnecting to Redis; quitting"
          raise
        end
      end
    end

    # Returns a list of queues to use when searching for a job.
    # A splat ("*") means you want every queue (in alpha order) - this
    # can be useful for dynamically adding new queues. Low priority queues
    # can be placed after a splat to ensure execution after all other dynamic
    # queues.
    def queues
      @queues.map {|queue| queue == "*" ? (Resque.queues - @queues).sort : queue }.flatten.uniq
    end

    # Not every platform supports fork. Here we do our magic to
    # determine if yours does.
    def fork(job)
      return if @cant_fork
      
      # Only run before_fork hooks if we're actually going to fork
      # (after checking @cant_fork)
      run_hook :before_fork, job if will_fork?

      begin
        # IronRuby doesn't support `Kernel.fork` yet
        if Kernel.respond_to?(:fork)
          Kernel.fork if will_fork?
        else
          raise NotImplementedError
        end
      rescue NotImplementedError
        @cant_fork = true
        nil
      end
    end

    # Runs all the methods needed when a worker begins its lifecycle.
    def startup
      enable_gc_optimizations
      register_signal_handlers
      prune_dead_workers
      run_hook :before_first_fork, self
      register_worker

      # Fix buffering so we can `rake resque:work > resque.log` and
      # get output from the child in there.
      $stdout.sync = true
    end

    # Enables GC Optimizations if you're running REE.
    # http://www.rubyenterpriseedition.com/faq.html#adapt_apps_for_cow
    def enable_gc_optimizations
      if GC.respond_to?(:copy_on_write_friendly=)
        GC.copy_on_write_friendly = true
      end
    end

    # Registers the various signal handlers a worker responds to.
    #
    # TERM: Shutdown immediately, stop processing jobs.
    #  INT: Shutdown immediately, stop processing jobs.
    # QUIT: Shutdown after the current job has finished processing.
    # USR1: Kill the forked child immediately, continue processing jobs.
    # USR2: Don't process any new jobs
    # CONT: Start processing jobs again after a USR2
    def register_signal_handlers
      trap('TERM') { shutdown!  }
      trap('INT')  { shutdown!  }

      begin
        trap('QUIT') { shutdown   }
        trap('USR1') { kill_child }
        trap('USR2') { pause_processing }
      rescue ArgumentError
        warn "Signals QUIT, USR1, USR2, and/or CONT not supported."
      end

      Resque.logger.debug "Registered signals"
    end

    def unregister_signal_handlers
      trap('TERM') { raise TermException.new("SIGTERM") }
      trap('INT', 'DEFAULT')

      begin
        trap('QUIT', 'DEFAULT')
        trap('USR1', 'DEFAULT')
        trap('USR2', 'DEFAULT')
      rescue ArgumentError
      end
    end

    # Schedule this worker for shutdown. Will finish processing the
    # current job.
    def shutdown
      Resque.logger.info 'Exiting...'
      @shutdown = true
    end

    # Kill the child and shutdown immediately.
    def shutdown!
      shutdown
      kill_child
    end

    # Should this worker shutdown as soon as current job is finished?
    def shutdown?
      @shutdown
    end

    # Kills the forked child immediately with minimal remorse. The job it
    # is processing will not be completed. Send the child a TERM signal,
    # wait 5 seconds, and then a KILL signal if it has not quit
    def kill_child
      if @child
        unless Process.waitpid(@child, Process::WNOHANG)
          Resque.logger.debug "Sending TERM signal to child #{@child}"
          Process.kill("TERM", @child)
          (term_timeout.to_f * 10).round.times do |i|
            sleep(0.1)
            return if Process.waitpid(@child, Process::WNOHANG)
          end
          Resque.logger.debug "Sending KILL signal to child #{@child}"
          Process.kill("KILL", @child)
        else
          Resque.logger.debug "Child #{@child} already quit."
        end
      end
    rescue SystemCallError
      Resque.logger.debug "Child #{@child} already quit and reaped."
    end

    # are we paused?
    def should_pause?
      @paused
    end
    alias :paused? :should_pause?

    def pause
      rd, wr = IO.pipe
      trap('CONT') {
        Resque.logger.info "CONT received; resuming job processing"
        @paused = false
        wr.write 'x'
        wr.close
      }
      run_hook :before_pause, self
      rd.read 1
      rd.close
      run_hook :after_pause, self
    end

    # Stop processing jobs after the current one has completed (if we're
    # currently running one).
    def pause_processing
      Resque.logger.info "USR2 received; pausing job processing"
      @paused = true
    end

    # Looks for any workers which should be running on this server
    # and, if they're not, removes them from Redis.
    #
    # This is a form of garbage collection. If a server is killed by a
    # hard shutdown, power failure, or something else beyond our
    # control, the Resque workers will not die gracefully and therefore
    # will leave stale state information in Redis.
    #
    # By checking the current Redis state against the actual
    # environment, we can determine if Redis is old and clean it up a bit.
    def prune_dead_workers
      all_workers = Worker.all
      known_workers = worker_pids unless all_workers.empty?
      all_workers.each do |worker|
        host, pid, queues = worker.id.split(':')
        next unless host == hostname
        next if known_workers.include?(pid)
        Resque.logger.debug "Pruning dead worker: #{worker}"
        worker.unregister_worker
      end
    end

    # Registers ourself as a worker. Useful when entering the worker
    # lifecycle on startup.
    def register_worker
      redis.sadd(:workers, self)
      started!
    end

    # Runs a named hook, passing along any arguments.
    def run_hook(name, *args)
      return unless hooks = Resque.send(name)
      msg = "Running #{name} hooks"
      msg << " with #{args.inspect}" if args.any?
      Resque.logger.info msg

      hooks.each do |hook|
        args.any? ? hook.call(*args) : hook.call
      end
    end

    # Unregisters ourself as a worker. Useful when shutting down.
    def unregister_worker(exception = nil)
      # If we're still processing a job, make sure it gets logged as a
      # failure.
      if (hash = processing) && !hash.empty?
        job = Job.new(hash['queue'], hash['payload'])
        # Ensure the proper worker is attached to this job, even if
        # it's not the precise instance that died.
        job.worker = self
        job.fail(exception || DirtyExit.new)
      end

      redis.srem(:workers, self)
      redis.del("worker:#{self}")
      redis.del("worker:#{self}:started")

      Stat.clear("processed:#{self}")
      Stat.clear("failed:#{self}")
    end

    # Given a job, tells Redis we're working on it. Useful for seeing
    # what workers are doing and when.
    def working_on(job)
      data = encode \
        :queue   => job.queue,
        :run_at  => Time.now.utc.iso8601,
        :payload => job.payload
      redis.set("worker:#{self}", data)
    end

    # Called when we are done working - clears our `working_on` state
    # and tells Redis we processed a job.
    def done_working
      processed!
      redis.del("worker:#{self}")
    end

    # How many jobs has this worker processed? Returns an int.
    def processed
      Stat["processed:#{self}"]
    end

    # Tell Redis we've processed a job.
    def processed!
      Stat << "processed"
      Stat << "processed:#{self}"
    end

    # How many failed jobs has this worker seen? Returns an int.
    def failed
      Stat["failed:#{self}"]
    end

    # Tells Redis we've failed a job.
    def failed!
      Stat << "failed"
      Stat << "failed:#{self}"
    end

    # What time did this worker start? Returns an instance of `Time`
    def started
      redis.get "worker:#{self}:started"
    end

    # Tell Redis we've started
    def started!
      redis.set("worker:#{self}:started", Time.now.rfc2822)
    end

    # Returns a hash explaining the Job we're currently processing, if any.
    def job
      decode(redis.get("worker:#{self}")) || {}
    end
    alias_method :processing, :job

    # Boolean - true if working, false if not
    def working?
      state == :working
    end

    # Boolean - true if idle, false if not
    def idle?
      state == :idle
    end
    
    def will_fork?
      !(@cant_fork || $TESTING)
    end

    # Returns a symbol representing the current worker state,
    # which can be either :working or :idle
    def state
      redis.exists("worker:#{self}") ? :working : :idle
    end

    # Is this worker the same as another worker?
    def ==(other)
      to_s == other.to_s
    end

    def inspect
      "#<Worker #{to_s}>"
    end

    # The string representation is the same as the id for this worker
    # instance. Can be used with `Worker.find`.
    def to_s
      @to_s ||= "#{hostname}:#{Process.pid}:#{@queues.join(',')}"
    end
    alias_method :id, :to_s

    def hostname
      Socket.gethostname
    end

    # Returns Integer PID of running worker
    def pid
      Process.pid
    end

    # Returns an Array of string pids of all the other workers on this
    # machine. Useful when pruning dead workers on startup.
    def worker_pids
      if RUBY_PLATFORM =~ /solaris/
        solaris_worker_pids
      elsif RUBY_PLATFORM =~ /mingw32/
        windows_worker_pids
      else
        linux_worker_pids
      end
    end

    # Find Resque worker pids on Windows.
    #
    # Returns an Array of string pids of all the other workers on this
    # machine. Useful when pruning dead workers on startup.
    def windows_worker_pids
      `tasklist  /FI "IMAGENAME eq ruby.exe" /FO list`.split($/).select { |line| line =~ /^PID:/}.collect{ |line| line.gsub /PID:\s+/, '' }
    end

    # Find Resque worker pids on Linux and OS X.
    #
    def linux_worker_pids
      get_worker_pids('ps -A -o pid,command')
    end

    # Find Resque worker pids on Solaris.
    #
    def solaris_worker_pids
      get_worker_pids('ps -A -o pid,args')
    end

    # Find worker pids - platform independent
    #
    # Returns an Array of string pids of all the other workers on this
    # machine. Useful when pruning dead workers on startup.
    def get_worker_pids(command)
       active_worker_pids = []
       output = %x[#{command}]  # output format of ps must be ^<PID> <COMMAND WITH ARGS>
       raise 'System call for ps command failed. Please make sure that you have a compatible ps command in the path!' unless $?.success?
       output.split($/).each{|line|
        next unless line =~ /resque/i
        next if line =~ /resque-web/
        active_worker_pids.push line.split(' ')[0]
       }
       active_worker_pids
    end

    # Given a string, sets the procline ($0) and logs.
    # Procline is always in the format of:
    #   resque-VERSION: STRING
    def procline(string)
      $0 = "resque-#{Resque::Version}: #{string}"
      Resque.logger.debug $0
    end
  end
end<|MERGE_RESOLUTION|>--- conflicted
+++ resolved
@@ -134,10 +134,6 @@
           job.worker = self
           working_on job
 
-<<<<<<< HEAD
-          if @child = fork(job)
-=======
-
           thread = Thread.new do
             fork or begin
               unregister_signal_handlers if !@cant_fork
@@ -149,7 +145,6 @@
           end
 
           if @child = thread.value
->>>>>>> b480ef9e
             srand # Reseeding
             procline "Forked #{@child} at #{Time.now.to_i}"
             begin
@@ -157,16 +152,6 @@
             rescue SystemCallError
               nil
             end
-<<<<<<< HEAD
-            job.fail(DirtyExit.new($?.to_s)) if $?.signaled?
-          else
-            unregister_signal_handlers if will_fork?
-            procline "Processing #{job.queue} since #{Time.now.to_i}"
-            reconnect
-            perform(job, &block)
-            exit!(true) if will_fork?
-=======
->>>>>>> b480ef9e
           end
 
           done_working
