--- conflicted
+++ resolved
@@ -316,29 +316,13 @@
     # USR1: Kill the forked child immediately, continue processing jobs.
     # USR2: Don't process any new jobs
     def register_signal_handlers
-<<<<<<< HEAD
-      trap('TERM') { graceful_term? ? shutdown : shutdown!  }
-      trap('INT')  { shutdown!  }
-
-      begin
-        # The signal QUIT & USR1 is in use by the JVM and will not work correctly on jRuby
-        unless jruby?
-          trap('QUIT') { shutdown   }
-          trap('USR1') { kill_child }
-        end
-        trap('USR2') { pause_processing }
-        trap('CONT') { unpause_processing }
-      rescue ArgumentError
-        warn "Signals QUIT, USR1, USR2, and/or CONT not supported."
-=======
-      SignalTrapper.trap('TERM') { shutdown! }
+      SignalTrapper.trap('TERM') { graceful_term? ? shutdown : shutdown! }
       SignalTrapper.trap('INT')  { shutdown! }
 
       # these signals are in use by the JVM and will not work correctly on jRuby
       unless jruby?
         SignalTrapper.trap_or_warn('QUIT') { shutdown }
         SignalTrapper.trap_or_warn('USR1') { @child.kill }
->>>>>>> c47cfc3c
       end
       SignalTrapper.trap_or_warn('USR2') { pause_processing }
 
@@ -413,34 +397,10 @@
       Job.new(queue.name, job) if (queue && job)
     end
 
-<<<<<<< HEAD
     def graceful_term?
       options[:graceful_term]
     end
 
-  private
-    def default_options
-      {
-        # Termination timeout
-        :timeout => 5,
-        # Worker's poll interval
-        :interval => 5,
-        # Run as deamon
-        :daemon => false,
-        # Path to file file where worker's pid will be save
-        :pid_file => nil,
-        # Use fork(2) on performing jobs
-        :fork_per_job => true,
-        # When set to true, forked workers will exit with `exit`, calling any `at_exit` code handlers that have been
-        # registered in the application. Otherwise, forked workers exit with `exit!`
-        :run_at_exit_hooks => false,
-        # the logger we're going to use.
-        :logger => Resque.logger,
-      }
-    end
-
-=======
->>>>>>> c47cfc3c
   end
 
 end