<<<<<<< HEAD
=======
require 'multi_json'

# OkJson won't work because it doesn't serialize symbols
# in the same way yajl and json do.
if MultiJson.respond_to?(:adapter)
  raise "Please install the yajl-ruby or json gem" if MultiJson.adapter.to_s == 'MultiJson::Adapters::OkJson'
elsif MultiJson.respond_to?(:engine)
  raise "Please install the yajl-ruby or json gem" if MultiJson.engine.to_s == 'MultiJson::Engines::OkJson'
end

>>>>>>> a8ea1ad8
module Resque
  # Methods used by various classes in Resque.
  module Helpers
    # Direct access to the Redis instance.
    def redis
      Resque.redis
    end

    def encode(object)
<<<<<<< HEAD
      Resque.coder.encode(object)
=======
      if MultiJson.respond_to?(:dump) && MultiJson.respond_to?(:load)
        MultiJson.dump object
      else
        MultiJson.encode object
      end

>>>>>>> a8ea1ad8
    end

    def decode(object)
<<<<<<< HEAD
      Resque.coder.decode(object)
=======
      return unless object

      begin
        if MultiJson.respond_to?(:dump) && MultiJson.respond_to?(:load)
          MultiJson.load object
        else
          MultiJson.decode object
        end
      rescue ::MultiJson::DecodeError => e
        raise DecodeException, e.message, e.backtrace
      end
>>>>>>> a8ea1ad8
    end

    # Given a word with dashes, returns a camel cased version of it.
    #
    # classify('job-name') # => 'JobName'
    def classify(dashed_word)
      dashed_word.split('-').each { |part| part[0] = part[0].chr.upcase }.join
    end

    # Tries to find a constant with the name specified in the argument string:
    #
    # constantize("Module") # => Module
    # constantize("Test::Unit") # => Test::Unit
    #
    # The name is assumed to be the one of a top-level constant, no matter
    # whether it starts with "::" or not. No lexical context is taken into
    # account:
    #
    # C = 'outside'
    # module M
    #   C = 'inside'
    #   C # => 'inside'
    #   constantize("C") # => 'outside', same as ::C
    # end
    #
    # NameError is raised when the constant is unknown.
    def constantize(camel_cased_word)
      camel_cased_word = camel_cased_word.to_s

      if camel_cased_word.include?('-')
        camel_cased_word = classify(camel_cased_word)
      end

      names = camel_cased_word.split('::')
      names.shift if names.empty? || names.first.empty?

      constant = Object
      names.each do |name|
        args = Module.method(:const_get).arity != 1 ? [false] : []

        if constant.const_defined?(name, *args)
          constant = constant.const_get(name)
        else
          constant = constant.const_missing(name)
        end
      end
      constant
    end
  end
end<|MERGE_RESOLUTION|>--- conflicted
+++ resolved
@@ -1,5 +1,3 @@
-<<<<<<< HEAD
-=======
 require 'multi_json'
 
 # OkJson won't work because it doesn't serialize symbols
@@ -10,32 +8,29 @@
   raise "Please install the yajl-ruby or json gem" if MultiJson.engine.to_s == 'MultiJson::Engines::OkJson'
 end
 
->>>>>>> a8ea1ad8
 module Resque
   # Methods used by various classes in Resque.
   module Helpers
+    class DecodeException < StandardError; end
+
     # Direct access to the Redis instance.
     def redis
       Resque.redis
     end
 
+    # Given a Ruby object, returns a string suitable for storage in a
+    # queue.
     def encode(object)
-<<<<<<< HEAD
-      Resque.coder.encode(object)
-=======
       if MultiJson.respond_to?(:dump) && MultiJson.respond_to?(:load)
         MultiJson.dump object
       else
         MultiJson.encode object
       end
 
->>>>>>> a8ea1ad8
     end
 
+    # Given a string, returns a Ruby object.
     def decode(object)
-<<<<<<< HEAD
-      Resque.coder.decode(object)
-=======
       return unless object
 
       begin
@@ -47,7 +42,6 @@
       rescue ::MultiJson::DecodeError => e
         raise DecodeException, e.message, e.backtrace
       end
->>>>>>> a8ea1ad8
     end
 
     # Given a word with dashes, returns a camel cased version of it.
