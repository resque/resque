require 'test_helper'

context "Resque" do
  setup do
    Resque.redis.flushall

    Resque.push(:people, { 'name' => 'chris' })
    Resque.push(:people, { 'name' => 'bob' })
    Resque.push(:people, { 'name' => 'mark' })
  end

  test "can set a namespace through a url-like string" do
    assert Resque.redis
    assert_equal :resque, Resque.redis.namespace
    Resque.redis = 'localhost:9736/namespace'
    assert_equal 'namespace', Resque.redis.namespace
  end

  test "can put jobs on a queue" do
    assert Resque::Job.create(:jobs, 'SomeJob', 20, '/tmp')
    assert Resque::Job.create(:jobs, 'SomeJob', 20, '/tmp')
  end

  test "can grab jobs off a queue" do
    Resque::Job.create(:jobs, 'some-job', 20, '/tmp')

    job = Resque.reserve(:jobs)

    assert_kind_of Resque::Job, job
    assert_equal SomeJob, job.payload_class
    assert_equal 20, job.args[0]
    assert_equal '/tmp', job.args[1]
  end

  test "can re-queue jobs" do
    Resque::Job.create(:jobs, 'some-job', 20, '/tmp')

    job = Resque.reserve(:jobs)
    job.recreate

    assert_equal job, Resque.reserve(:jobs)
  end

  test "can put jobs on a queue by way of an ivar" do
    assert_equal 0, Resque.size(:ivar)
    assert Resque.enqueue(SomeIvarJob, 20, '/tmp')
    assert Resque.enqueue(SomeIvarJob, 20, '/tmp')

    job = Resque.reserve(:ivar)

    assert_kind_of Resque::Job, job
    assert_equal SomeIvarJob, job.payload_class
    assert_equal 20, job.args[0]
    assert_equal '/tmp', job.args[1]

    assert Resque.reserve(:ivar)
    assert_equal nil, Resque.reserve(:ivar)
  end

  test "can remove jobs from a queue by way of an ivar" do
    assert_equal 0, Resque.size(:ivar)
    assert Resque.enqueue(SomeIvarJob, 20, '/tmp')
    assert Resque.enqueue(SomeIvarJob, 30, '/tmp')
    assert Resque.enqueue(SomeIvarJob, 20, '/tmp')
    assert Resque::Job.create(:ivar, 'blah-job', 20, '/tmp')
    assert Resque.enqueue(SomeIvarJob, 20, '/tmp')
    assert_equal 5, Resque.size(:ivar)

    assert Resque.dequeue(SomeIvarJob, 30, '/tmp')
    assert_equal 4, Resque.size(:ivar)
    assert Resque.dequeue(SomeIvarJob)
    assert_equal 1, Resque.size(:ivar)
  end

  test "jobs have a nice #inspect" do
    assert Resque::Job.create(:jobs, 'SomeJob', 20, '/tmp')
    job = Resque.reserve(:jobs)
    assert_equal '(Job{jobs} | SomeJob | [20, "/tmp"])', job.inspect
  end

  test "jobs can be destroyed" do
    assert Resque::Job.create(:jobs, 'SomeJob', 20, '/tmp')
    assert Resque::Job.create(:jobs, 'BadJob', 20, '/tmp')
    assert Resque::Job.create(:jobs, 'SomeJob', 20, '/tmp')
    assert Resque::Job.create(:jobs, 'BadJob', 30, '/tmp')
    assert Resque::Job.create(:jobs, 'BadJob', 20, '/tmp')

    assert_equal 5, Resque.size(:jobs)
    assert_equal 2, Resque::Job.destroy(:jobs, 'SomeJob')
    assert_equal 3, Resque.size(:jobs)
    assert_equal 1, Resque::Job.destroy(:jobs, 'BadJob', 30, '/tmp')
    assert_equal 2, Resque.size(:jobs)
  end

  test "jobs can test for equality" do
    assert Resque::Job.create(:jobs, 'SomeJob', 20, '/tmp')
    assert Resque::Job.create(:jobs, 'some-job', 20, '/tmp')
    assert_equal Resque.reserve(:jobs), Resque.reserve(:jobs)

    assert Resque::Job.create(:jobs, 'SomeMethodJob', 20, '/tmp')
    assert Resque::Job.create(:jobs, 'SomeJob', 20, '/tmp')
    assert_not_equal Resque.reserve(:jobs), Resque.reserve(:jobs)

    assert Resque::Job.create(:jobs, 'SomeJob', 20, '/tmp')
    assert Resque::Job.create(:jobs, 'SomeJob', 30, '/tmp')
    assert_not_equal Resque.reserve(:jobs), Resque.reserve(:jobs)
  end

  test "can put jobs on a queue by way of a method" do
    assert_equal 0, Resque.size(:method)
    assert Resque.enqueue(SomeMethodJob, 20, '/tmp')
    assert Resque.enqueue(SomeMethodJob, 20, '/tmp')

    job = Resque.reserve(:method)

    assert_kind_of Resque::Job, job
    assert_equal SomeMethodJob, job.payload_class
    assert_equal 20, job.args[0]
    assert_equal '/tmp', job.args[1]

    assert Resque.reserve(:method)
    assert_equal nil, Resque.reserve(:method)
  end

  test "needs to infer a queue with enqueue" do
    assert_raises Resque::NoQueueError do
      Resque.enqueue(SomeJob, 20, '/tmp')
    end
  end

  test "validates job for queue presence" do
    assert_raises Resque::NoQueueError do
      Resque.validate(SomeJob)
    end
  end

  test "can put items on a queue" do
    assert Resque.push(:people, { 'name' => 'jon' })
  end

  test "can pull items off a queue" do
    assert_equal({ 'name' => 'chris' }, Resque.pop(:people))
    assert_equal({ 'name' => 'bob' }, Resque.pop(:people))
    assert_equal({ 'name' => 'mark' }, Resque.pop(:people))
    assert_equal nil, Resque.pop(:people)
  end

  test "knows how big a queue is" do
    assert_equal 3, Resque.size(:people)

    assert_equal({ 'name' => 'chris' }, Resque.pop(:people))
    assert_equal 2, Resque.size(:people)

    assert_equal({ 'name' => 'bob' }, Resque.pop(:people))
    assert_equal({ 'name' => 'mark' }, Resque.pop(:people))
    assert_equal 0, Resque.size(:people)
  end

  test "can peek at a queue" do
    assert_equal({ 'name' => 'chris' }, Resque.peek(:people))
    assert_equal 3, Resque.size(:people)
  end

  test "can peek multiple items on a queue" do
    assert_equal({ 'name' => 'bob' }, Resque.peek(:people, 1, 1))

    assert_equal([{ 'name' => 'bob' }, { 'name' => 'mark' }], Resque.peek(:people, 1, 2))
    assert_equal([{ 'name' => 'chris' }, { 'name' => 'bob' }], Resque.peek(:people, 0, 2))
    assert_equal([{ 'name' => 'chris' }, { 'name' => 'bob' }, { 'name' => 'mark' }], Resque.peek(:people, 0, 3))
    assert_equal({ 'name' => 'mark' }, Resque.peek(:people, 2, 1))
    assert_equal nil, Resque.peek(:people, 3)
    assert_equal [], Resque.peek(:people, 3, 2)
  end

  test "knows what queues it is managing" do
    assert_equal %w( people ), Resque.queues
    Resque.push(:cars, { 'make' => 'bmw' })
    assert_equal %w( cars people ), Resque.queues
  end

  test "queues are always a list" do
    Resque.redis.flushall
    assert_equal [], Resque.queues
  end

  test "can delete a queue" do
    Resque.push(:cars, { 'make' => 'bmw' })
    assert_equal %w( cars people ), Resque.queues
    Resque.remove_queue(:people)
    assert_equal %w( cars ), Resque.queues
    assert_equal nil, Resque.pop(:people)
  end

  test "keeps track of resque keys" do
    assert_equal ["queue:people", "queues"], Resque.keys
  end

  test "badly wants a class name, too" do
    assert_raises Resque::NoClassError do
      Resque::Job.create(:jobs, nil)
    end
  end

  test "keeps stats" do
    Resque::Job.create(:jobs, SomeJob, 20, '/tmp')
    Resque::Job.create(:jobs, BadJob)
    Resque::Job.create(:jobs, GoodJob)

    Resque::Job.create(:others, GoodJob)
    Resque::Job.create(:others, GoodJob)

    stats = Resque.info
    assert_equal 8, stats[:pending]

    @worker = Resque::Worker.new(:jobs)
    @worker.register_worker
    2.times { @worker.process }

    job = @worker.reserve
    @worker.working_on job

    stats = Resque.info
    assert_equal 1, stats[:working]
    assert_equal 1, stats[:workers]

    @worker.done_working

    stats = Resque.info
    assert_equal 3, stats[:queues]
    assert_equal 3, stats[:processed]
    assert_equal 1, stats[:failed]
    assert_equal [Resque.redis.respond_to?(:server) ? 'localhost:9736' : 'redis://localhost:9736/0'], stats[:servers]
  end

  test "decode bad json" do
    assert_raises Resque::Helpers::DecodeException do
      Resque.decode("{\"error\":\"Module not found \\u002\"}")
    end
<<<<<<< HEAD
=======
  end

  test "inlining jobs" do
    begin
      Resque.inline = true
      Resque.enqueue(SomeIvarJob, 20, '/tmp')
      assert_equal 0, Resque.size(:ivar)
    ensure
      Resque.inline = false
    end
>>>>>>> c46b3b8b
  end
end<|MERGE_RESOLUTION|>--- conflicted
+++ resolved
@@ -236,8 +236,6 @@
     assert_raises Resque::Helpers::DecodeException do
       Resque.decode("{\"error\":\"Module not found \\u002\"}")
     end
-<<<<<<< HEAD
-=======
   end
 
   test "inlining jobs" do
@@ -248,6 +246,5 @@
     ensure
       Resque.inline = false
     end
->>>>>>> c46b3b8b
   end
 end