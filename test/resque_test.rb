--- conflicted
+++ resolved
@@ -216,11 +216,7 @@
   it "knows what queues it is managing" do
     assert_equal %w( people ), Resque.queues
     Resque.push(:cars, { 'make' => 'bmw' })
-<<<<<<< HEAD
-    assert_equal %w( cars people ), Resque.queues.sort
-=======
     assert_equal %w( cars people ).sort, Resque.queues.sort
->>>>>>> 280873e0
   end
 
   it "queues are always a list" do
@@ -230,11 +226,7 @@
 
   it "can delete a queue" do
     Resque.push(:cars, { 'make' => 'bmw' })
-<<<<<<< HEAD
-    assert_equal %w( cars people ), Resque.queues.sort
-=======
     assert_equal %w( cars people ).sort, Resque.queues.sort
->>>>>>> 280873e0
     Resque.remove_queue(:people)
     assert_equal %w( cars ), Resque.queues
     assert_equal nil, Resque.pop(:people)
