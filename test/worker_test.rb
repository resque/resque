--- conflicted
+++ resolved
@@ -1,10 +1,7 @@
 require 'test_helper'
 
-describe "Resque::Worker" do
-  include Test::Unit::Assertions
-
-  before do
-    Resque.redis = Resque.redis # reset state in Resque object
+context "Resque::Worker" do
+  setup do
     Resque.redis.flushall
 
     Resque.before_first_fork = nil
@@ -15,27 +12,27 @@
     Resque::Job.create(:jobs, SomeJob, 20, '/tmp')
   end
 
-  it "can fail jobs" do
-    Resque::Job.create(:jobs, BadJob)
-    @worker.work(0)
-    assert_equal 1, Resque::Failure.count
-  end
-
-  it "failed jobs report exception and message" do
+  test "can fail jobs" do
+    Resque::Job.create(:jobs, BadJob)
+    @worker.work(0)
+    assert_equal 1, Resque::Failure.count
+  end
+
+  test "failed jobs report exception and message" do
     Resque::Job.create(:jobs, BadJobWithSyntaxError)
     @worker.work(0)
     assert_equal('SyntaxError', Resque::Failure.all['exception'])
     assert_equal('Extra Bad job!', Resque::Failure.all['error'])
   end
 
-  it "does not allow exceptions from failure backend to escape" do
+  test "does not allow exceptions from failure backend to escape" do
     job = Resque::Job.new(:jobs, {})
     with_failure_backend BadFailureBackend do
       @worker.perform job
     end
   end
 
-  it "fails uncompleted jobs on exit" do
+  test "fails uncompleted jobs on exit" do
     job = Resque::Job.new(:jobs, {'class' => 'GoodJob', 'args' => "blah"})
     @worker.working_on(job)
     @worker.unregister_worker
@@ -52,7 +49,7 @@
     end
   end
 
-  it "fails uncompleted jobs on exit, and calls failure hook" do
+  test "fails uncompleted jobs on exit, and calls failure hook" do
     job = Resque::Job.new(:jobs, {'class' => 'SimpleJobWithFailureHandling', 'args' => ""})
     @worker.working_on(job)
     @worker.unregister_worker
@@ -60,9 +57,6 @@
     assert(SimpleJobWithFailureHandling.exception.kind_of?(Resque::DirtyExit))
   end
 
-<<<<<<< HEAD
-  it "can peek at failed jobs" do
-=======
   class ::SimpleFailingJob
     @@exception_count = 0
 
@@ -87,7 +81,6 @@
   end
 
   test "can peek at failed jobs" do
->>>>>>> a8ea1ad8
     10.times { Resque::Job.create(:jobs, BadJob) }
     @worker.work(0)
     assert_equal 10, Resque::Failure.count
@@ -95,7 +88,7 @@
     assert_equal 10, Resque::Failure.all(0, 20).size
   end
 
-  it "can clear failed jobs" do
+  test "can clear failed jobs" do
     Resque::Job.create(:jobs, BadJob)
     @worker.work(0)
     assert_equal 1, Resque::Failure.count
@@ -103,7 +96,7 @@
     assert_equal 0, Resque::Failure.count
   end
 
-  it "catches exceptional jobs" do
+  test "catches exceptional jobs" do
     Resque::Job.create(:jobs, BadJob)
     Resque::Job.create(:jobs, BadJob)
     @worker.process
@@ -112,13 +105,13 @@
     assert_equal 2, Resque::Failure.count
   end
 
-  it "strips whitespace from queue names" do
+  test "strips whitespace from queue names" do
     queues = "critical, high, low".split(',')
     worker = Resque::Worker.new(*queues)
     assert_equal %w( critical high low ), worker.queues
   end
 
-  it "can work on multiple queues" do
+  test "can work on multiple queues" do
     Resque::Job.create(:high, GoodJob)
     Resque::Job.create(:critical, GoodJob)
 
@@ -132,7 +125,7 @@
     assert_equal 0, Resque.size(:high)
   end
 
-  it "can work on all queues" do
+  test "can work on all queues" do
     Resque::Job.create(:high, GoodJob)
     Resque::Job.create(:critical, GoodJob)
     Resque::Job.create(:blahblah, GoodJob)
@@ -145,7 +138,7 @@
     assert_equal 0, Resque.size(:blahblah)
   end
 
-  it "can work with wildcard at the end of the list" do
+  test "can work with wildcard at the end of the list" do
     Resque::Job.create(:high, GoodJob)
     Resque::Job.create(:critical, GoodJob)
     Resque::Job.create(:blahblah, GoodJob)
@@ -160,7 +153,7 @@
     assert_equal 0, Resque.size(:beer)
   end
 
-  it "can work with wildcard at the middle of the list" do
+  test "can work with wildcard at the middle of the list" do
     Resque::Job.create(:high, GoodJob)
     Resque::Job.create(:critical, GoodJob)
     Resque::Job.create(:blahblah, GoodJob)
@@ -175,7 +168,7 @@
     assert_equal 0, Resque.size(:beer)
   end
 
-  it "processes * queues in alphabetical order" do
+  test "processes * queues in alphabetical order" do
     Resque::Job.create(:high, GoodJob)
     Resque::Job.create(:critical, GoodJob)
     Resque::Job.create(:blahblah, GoodJob)
@@ -190,35 +183,17 @@
     assert_equal %w( jobs high critical blahblah ).sort, processed_queues
   end
 
-  it "can work with dynamically added queues when using wildcard" do
-    worker = Resque::Worker.new("*")
-
-    assert_equal ["jobs"], Resque.queues
-
-    Resque::Job.create(:high, GoodJob)
-    Resque::Job.create(:critical, GoodJob)
-    Resque::Job.create(:blahblah, GoodJob)
-
-    processed_queues = []
-
-    worker.work(0) do |job|
-      processed_queues << job.queue
-    end
-
-    assert_equal %w( jobs high critical blahblah ).sort, processed_queues
-  end
-
-  it "has a unique id" do
+  test "has a unique id" do
     assert_equal "#{`hostname`.chomp}:#{$$}:jobs", @worker.to_s
   end
 
-  it "complains if no queues are given" do
+  test "complains if no queues are given" do
     assert_raise Resque::NoQueueError do
       Resque::Worker.new
     end
   end
 
-  it "fails if a job class has no `perform` method" do
+  test "fails if a job class has no `perform` method" do
     worker = Resque::Worker.new(:perform_less)
     Resque::Job.create(:perform_less, Object)
 
@@ -227,13 +202,13 @@
     assert_equal 1, Resque::Failure.count
   end
 
-  it "inserts itself into the 'workers' list on startup" do
+  test "inserts itself into the 'workers' list on startup" do
     @worker.work(0) do
       assert_equal @worker, Resque.workers[0]
     end
   end
 
-  it "removes itself from the 'workers' list on shutdown" do
+  test "removes itself from the 'workers' list on shutdown" do
     @worker.work(0) do
       assert_equal @worker, Resque.workers[0]
     end
@@ -241,7 +216,7 @@
     assert_equal [], Resque.workers
   end
 
-  it "removes worker with stringified id" do
+  test "removes worker with stringified id" do
     @worker.work(0) do
       worker_id = Resque.workers[0].to_s
       Resque.remove_worker(worker_id)
@@ -249,7 +224,7 @@
     end
   end
 
-  it "records what it is working on" do
+  test "records what it is working on" do
     @worker.work(0) do
       task = @worker.job
       assert_equal({"args"=>[20, "/tmp"], "class"=>"SomeJob"}, task['payload'])
@@ -258,29 +233,29 @@
     end
   end
 
-  it "clears its status when not working on anything" do
+  test "clears its status when not working on anything" do
     @worker.work(0)
     assert_equal Hash.new, @worker.job
   end
 
-  it "knows when it is working" do
+  test "knows when it is working" do
     @worker.work(0) do
       assert @worker.working?
     end
   end
 
-  it "knows when it is idle" do
+  test "knows when it is idle" do
     @worker.work(0)
     assert @worker.idle?
   end
 
-  it "knows who is working" do
+  test "knows who is working" do
     @worker.work(0) do
       assert_equal [@worker], Resque.working
     end
   end
 
-  it "keeps track of how many jobs it has processed" do
+  test "keeps track of how many jobs it has processed" do
     Resque::Job.create(:jobs, BadJob)
     Resque::Job.create(:jobs, BadJob)
 
@@ -291,21 +266,7 @@
     assert_equal 3, @worker.processed
   end
 
-  it "reserve blocks when the queue is empty" do
-    worker = Resque::Worker.new(:timeout)
-
-    assert_raises Timeout::Error do
-      Timeout.timeout(1) { worker.reserve(5) }
-    end
-  end
-
-  it "reserve returns nil when there is no job and is polling" do
-    worker = Resque::Worker.new(:timeout)
-
-    assert_equal nil, worker.reserve(1)
-  end
-
-  it "keeps track of how many failures it has seen" do
+  test "keeps track of how many failures it has seen" do
     Resque::Job.create(:jobs, BadJob)
     Resque::Job.create(:jobs, BadJob)
 
@@ -316,34 +277,34 @@
     assert_equal 2, @worker.failed
   end
 
-  it "stats are erased when the worker goes away" do
+  test "stats are erased when the worker goes away" do
     @worker.work(0)
     assert_equal 0, @worker.processed
     assert_equal 0, @worker.failed
   end
 
-  it "knows when it started" do
+  test "knows when it started" do
     time = Time.now
     @worker.work(0) do
       assert_equal time.to_s, @worker.started.to_s
     end
   end
 
-  it "knows whether it exists or not" do
+  test "knows whether it exists or not" do
     @worker.work(0) do
       assert Resque::Worker.exists?(@worker)
       assert !Resque::Worker.exists?('blah-blah')
     end
   end
 
-  it "sets $0 while working" do
+  test "sets $0 while working" do
     @worker.work(0) do
       ver = Resque::Version
       assert_equal "resque-#{ver}: Processing jobs since #{Time.now.to_i}", $0
     end
   end
 
-  it "can be found" do
+  test "can be found" do
     @worker.work(0) do
       found = Resque::Worker.find(@worker.to_s)
       assert_equal @worker.to_s, found.to_s
@@ -352,14 +313,14 @@
     end
   end
 
-  it "doesn't find fakes" do
+  test "doesn't find fakes" do
     @worker.work(0) do
       found = Resque::Worker.find('blah-blah')
       assert_equal nil, found
     end
   end
 
-  it "cleans up dead worker info on start (crash recovery)" do
+  test "cleans up dead worker info on start (crash recovery)" do
     # first we fake out two dead workers
     workerA = Resque::Worker.new(:jobs)
     workerA.instance_variable_set(:@to_s, "#{`hostname`.chomp}:1:jobs")
@@ -377,17 +338,18 @@
     end
   end
 
-  it "worker_pids returns pids" do
+  test "worker_pids returns pids" do
     known_workers = @worker.worker_pids
     assert !known_workers.empty?
   end
 
-  it "Processed jobs count" do
+  test "Processed jobs count" do
     @worker.work(0)
     assert_equal 1, Resque.info[:processed]
   end
 
-  it "Will call a before_first_fork hook only once" do
+  test "Will call a before_first_fork hook only once" do
+    Resque.redis.flushall
     $BEFORE_FORK_CALLED = 0
     Resque.before_first_fork = Proc.new { $BEFORE_FORK_CALLED += 1 }
     workerA = Resque::Worker.new(:jobs)
@@ -403,7 +365,8 @@
 #     assert_equal 1, $BEFORE_FORK_CALLED
   end
 
-  it "Will call a before_fork hook before forking" do
+  test "Will call a before_fork hook before forking" do
+    Resque.redis.flushall
     $BEFORE_FORK_CALLED = false
     Resque.before_fork = Proc.new { $BEFORE_FORK_CALLED = true }
     workerA = Resque::Worker.new(:jobs)
@@ -414,7 +377,7 @@
     assert $BEFORE_FORK_CALLED
   end
 
-  it "very verbose works in the afternoon" do
+  test "very verbose works in the afternoon" do
     begin
       require 'time'
       last_puts = ""
@@ -433,7 +396,8 @@
     end
   end
 
-  it "Will call an after_fork hook after forking" do
+  test "Will call an after_fork hook after forking" do
+    Resque.redis.flushall
     $AFTER_FORK_CALLED = false
     Resque.after_fork = Proc.new { $AFTER_FORK_CALLED = true }
     workerA = Resque::Worker.new(:jobs)
@@ -444,16 +408,11 @@
     assert $AFTER_FORK_CALLED
   end
 
-  it "returns PID of running process" do
+  test "returns PID of running process" do
     assert_equal @worker.to_s.split(":")[1].to_i, @worker.pid
   end
-<<<<<<< HEAD
-  
-  it "requeue failed queue" do
-=======
 
   test "requeue failed queue" do
->>>>>>> a8ea1ad8
     queue = 'good_job'
     Resque::Failure.create(:exception => Exception.new, :worker => Resque::Worker.new(queue), :queue => queue, :payload => {'class' => 'GoodJob'})
     Resque::Failure.create(:exception => Exception.new, :worker => Resque::Worker.new(queue), :queue => 'some_job', :payload => {'class' => 'SomeJob'})
@@ -462,7 +421,7 @@
     assert !Resque::Failure.all(1).has_key?('retried_at')
   end
 
-  it "remove failed queue" do
+  test "remove failed queue" do
     queue = 'good_job'
     queue2 = 'some_job'
     Resque::Failure.create(:exception => Exception.new, :worker => Resque::Worker.new(queue), :queue => queue, :payload => {'class' => 'GoodJob'})
@@ -472,10 +431,4 @@
     assert_equal queue2, Resque::Failure.all(0)['queue']
     assert_equal 1, Resque::Failure.count
   end
-
-  it "reconnects to redis after fork" do
-    original_connection = Resque.redis.client.connection.instance_variable_get("@sock")
-    @worker.work(0)
-    assert_not_equal original_connection, Resque.redis.client.connection.instance_variable_get("@sock")
-  end
 end