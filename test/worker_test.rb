--- conflicted
+++ resolved
@@ -92,52 +92,7 @@
     end
   end
 
-<<<<<<< HEAD
   it "fails uncompleted jobs with DirtyExit by default on exit" do
-=======
-  test "does not raise exception for completed jobs" do
-    if worker_pid = Kernel.fork
-      Process.waitpid(worker_pid)
-      assert_equal 0, Resque::Failure.count
-    else
-      # ensure we actually fork
-      $TESTING = false
-      Resque.redis.client.reconnect
-      worker = Resque::Worker.new(:jobs)
-      worker.work(0)
-      exit
-    end
-  end
-
-  test "executes at_exit hooks" do
-    tmpfile = File.join(Dir.tmpdir, "resque_at_exit_test_file")
-    FileUtils.rm_f tmpfile
-
-    if worker_pid = Kernel.fork
-      Process.waitpid(worker_pid)
-      assert File.exist?(tmpfile), "The file '#{tmpfile}' does not exist"
-      assert_equal "at_exit", File.open(tmpfile).read.strip
-    else
-      # ensure we actually fork
-      $TESTING = false
-      Resque.redis.client.reconnect
-      Resque::Job.create(:at_exit_jobs, AtExitJob, tmpfile)
-      worker = Resque::Worker.new(:at_exit_jobs)
-      worker.work(0)
-      exit
-    end
-
-  end
-
-  test "register 'run_at' time on UTC timezone in ISO8601 format" do
-    job = Resque::Job.new(:jobs, {'class' => 'GoodJob', 'args' => "blah"})
-    now = Time.now.utc.iso8601
-    @worker.working_on(job)
-    assert_equal now, @worker.processing['run_at']
-  end
-
-  test "fails uncompleted jobs with DirtyExit by default on exit" do
->>>>>>> 280873e0
     job = Resque::Job.new(:jobs, {'class' => 'GoodJob', 'args' => "blah"})
     @worker.working_on(job)
     @worker.unregister_worker
@@ -553,107 +508,7 @@
     assert !$BEFORE_FORK_CALLED, "before_fork should not have been called after job runs"
   end
 
-<<<<<<< HEAD
   it "Will call an after_fork hook after forking" do
-=======
-  test "setting verbose to true" do
-    @worker.verbose = true
-
-    assert @worker.verbose
-    assert !@worker.very_verbose
-  end
-
-  test "setting verbose to false" do
-    @worker.verbose = false
-
-    assert !@worker.verbose
-    assert !@worker.very_verbose
-  end
-
-  test "setting very_verbose to true" do
-    @worker.very_verbose = true
-
-    assert !@worker.verbose
-    assert @worker.very_verbose
-  end
-
-  test "setting setting verbose to true and then very_verbose to false" do
-    @worker.very_verbose = true
-    @worker.verbose      = true
-    @worker.very_verbose = false
-
-    assert @worker.verbose
-    assert !@worker.very_verbose
-  end
-
-  test "verbose prints out logs" do
-    messages        = StringIO.new
-    Resque.logger   = Logger.new(messages)
-    @worker.verbose = true
-
-    begin
-      @worker.log("omghi mom")
-    ensure
-      reset_logger
-    end
-
-    assert_equal "*** omghi mom\n", messages.string
-  end
-
-  test "unsetting verbose works" do
-    messages        = StringIO.new
-    Resque.logger   = Logger.new(messages)
-    @worker.verbose = true
-    @worker.verbose = false
-
-    begin
-      @worker.log("omghi mom")
-    ensure
-      reset_logger
-    end
-
-    assert_equal "", messages.string
-  end
-
-  test "very verbose works in the afternoon" do
-    messages        = StringIO.new
-    Resque.logger   = Logger.new(messages)
-
-    begin
-      require 'time'
-      last_puts = ""
-      Time.fake_time = Time.parse("15:44:33 2011-03-02")
-
-      @worker.very_verbose = true
-      @worker.log("some log text")
-
-      assert_match /\*\* \[15:44:33 2011-03-02\] \d+: some log text/, messages.string
-    ensure
-      Time.fake_time = nil
-      reset_logger
-    end
-  end
-
-  test "won't fork if ENV['FORK_PER_JOB'] is false" do
-    begin
-      $TESTING = false
-      workerA = Resque::Worker.new(:jobs)
-
-      if workerA.will_fork?
-        begin
-          ENV["FORK_PER_JOB"] = 'false'
-          assert !workerA.will_fork?
-        ensure
-          ENV["FORK_PER_JOB"] = 'true'
-        end
-      end
-    ensure
-      $TESTING = true
-    end
-  end
-
-  test "Will call an after_fork hook if we're forking" do
->>>>>>> 280873e0
     Resque.redis.flushall
     $AFTER_FORK_CALLED = false
     Resque.after_fork = Proc.new { $AFTER_FORK_CALLED = true }
@@ -881,33 +736,6 @@
         @@failure_exception = exc
       end
     end
-<<<<<<< HEAD
-=======
-
-    class SuicidalJob
-      @queue = :jobs
-
-      def self.perform
-        Process.kill('KILL', Process.pid)
-      end
-
-      def self.on_failure_store_exception(exc, *args)
-        @@failure_exception = exc
-      end
-    end
-
-    test "will notify failure hooks when a job is killed by a signal" do
-      begin
-        $TESTING = false
-        Resque.enqueue(SuicidalJob)
-        @worker.work(0)
-        assert_equal Resque::DirtyExit, SuicidalJob.send(:class_variable_get, :@@failure_exception).class
-      ensure
-        $TESTING = true
-      end
-    end
-  end
->>>>>>> 280873e0
 
     it "will notify failure hooks when a job is killed by a signal" do
       begin
@@ -920,7 +748,7 @@
       end
     end
   end
-  
+
   it "constantizes" do
     assert_same Kernel, Resque::Worker.constantize(:Kernel)
     assert_same MiniTest::Unit::TestCase, Resque::Worker.constantize('MiniTest::Unit::TestCase')
