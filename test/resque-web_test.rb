--- conflicted
+++ resolved
@@ -88,9 +88,6 @@
     end
   end
 
-<<<<<<< HEAD
-=======
-  should_respond_with_success
 end
 
 # Status check
@@ -118,5 +115,4 @@
   test "should show message that the queue is backing up" do
     assert_equal 'Queue size has grown larger than max queue size.', last_response.body
   end
->>>>>>> 11197e73
 end