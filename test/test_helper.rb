require 'rubygems'
<<<<<<< HEAD
require 'timeout'
require 'bundler/setup'
require 'redis/namespace'
require 'minitest/unit'
require 'minitest/spec'
=======
require 'bundler/setup'
require 'minitest/autorun'
require 'redis/namespace'
>>>>>>> 4763c819

$dir = File.dirname(File.expand_path(__FILE__))
$LOAD_PATH.unshift $dir + '/../lib'
require 'resque'
$TESTING = true
<<<<<<< HEAD
=======

begin
  require 'leftright'
rescue LoadError
end

>>>>>>> 4763c819

#
# make sure we can run redis
#

if !system("which redis-server")
  puts '', "** can't find `redis-server` in your path"
  puts "** try running `sudo rake install`"
  abort ''
end


#
# start our own redis when the tests start,
# kill it when they end
#

<<<<<<< HEAD
at_exit do
  next if $!

  exit_code = MiniTest::Unit.new.run(ARGV)

  processes = `ps -A -o pid,command | grep [r]edis-test`.split($/)
=======
MiniTest::Unit.after_tests do
  processes = `ps -A -o pid,command | grep [r]edis-test`.split("\n")
>>>>>>> 4763c819
  pids = processes.map { |process| process.split(" ")[0] }
  puts "Killing test redis server..."
  pids.each { |pid| Process.kill("TERM", pid.to_i) }
  system("rm -f #{$dir}/dump.rdb #{$dir}/dump-cluster.rdb")
end

if ENV.key? 'RESQUE_DISTRIBUTED'
  require 'redis/distributed'
  puts "Starting redis for testing at localhost:9736 and localhost:9737..."
  `redis-server #{$dir}/redis-test.conf`
  `redis-server #{$dir}/redis-test-cluster.conf`
  r = Redis::Distributed.new(['redis://localhost:9736', 'redis://localhost:9737'])
  Resque.redis = Redis::Namespace.new :resque, :redis => r
else
  puts "Starting redis for testing at localhost:9736..."
  `redis-server #{$dir}/redis-test.conf`
  Resque.redis = 'localhost:9736'
end


##
# Helper to perform job classes
#
module PerformJob
  def perform_job(klass, *args)
    resque_job = Resque::Job.new(:testqueue, 'class' => klass, 'args' => args)
    resque_job.perform
  end
end

#
# fixture classes
#

class SomeJob
  def self.perform(repo_id, path)
  end
end

class SomeIvarJob < SomeJob
  @queue = :ivar
end

class NestedJob
  @queue = :nested
  def self.perform
    Resque.enqueue(SomeIvarJob, 20, '/tmp')
  end
end

class SomeMethodJob < SomeJob
  def self.queue
    :method
  end
end

class BadJob
  def self.perform
    raise "Bad job!"
  end
end

class GoodJob
  def self.perform(name)
    "Good job, #{name}"
  end
end

class BadJobWithSyntaxError
  def self.perform
    raise SyntaxError, "Extra Bad job!"
  end
end

class BadFailureBackend < Resque::Failure::Base
  def save
    raise Exception.new("Failure backend error")
  end
end

class JobWithNoQueue
  def self.perform
    "I don't have a queue."
  end
end

def with_failure_backend(failure_backend, &block)
  previous_backend = Resque::Failure.backend
  Resque::Failure.backend = failure_backend
  yield block
ensure
  Resque::Failure.backend = previous_backend
end

require 'time'

class Time
  # Thanks, Timecop
  class << self
    attr_accessor :fake_time

    alias_method :now_without_mock_time, :now

    def now
      fake_time || now_without_mock_time
    end
  end

  self.fake_time = nil
end

# From minitest/unit
def capture_io
  require 'stringio'

  orig_stdout, orig_stderr         = $stdout, $stderr
  captured_stdout, captured_stderr = StringIO.new, StringIO.new
  $stdout, $stderr                 = captured_stdout, captured_stderr

  yield

  return captured_stdout.string, captured_stderr.string
ensure
  $stdout = orig_stdout
  $stderr = orig_stderr
end

# Log to log/test.log
def reset_logger
  $test_logger ||= Logger.new(File.open(File.expand_path("../../log/test.log", __FILE__), "w"))
  Resque.logger = $test_logger
end

reset_logger<|MERGE_RESOLUTION|>--- conflicted
+++ resolved
@@ -1,29 +1,13 @@
 require 'rubygems'
-<<<<<<< HEAD
 require 'timeout'
 require 'bundler/setup'
 require 'redis/namespace'
-require 'minitest/unit'
-require 'minitest/spec'
-=======
-require 'bundler/setup'
 require 'minitest/autorun'
-require 'redis/namespace'
->>>>>>> 4763c819
 
 $dir = File.dirname(File.expand_path(__FILE__))
 $LOAD_PATH.unshift $dir + '/../lib'
 require 'resque'
 $TESTING = true
-<<<<<<< HEAD
-=======
-
-begin
-  require 'leftright'
-rescue LoadError
-end
-
->>>>>>> 4763c819
 
 #
 # make sure we can run redis
@@ -41,17 +25,8 @@
 # kill it when they end
 #
 
-<<<<<<< HEAD
-at_exit do
-  next if $!
-
-  exit_code = MiniTest::Unit.new.run(ARGV)
-
+MiniTest::Unit.after_tests do
   processes = `ps -A -o pid,command | grep [r]edis-test`.split($/)
-=======
-MiniTest::Unit.after_tests do
-  processes = `ps -A -o pid,command | grep [r]edis-test`.split("\n")
->>>>>>> 4763c819
   pids = processes.map { |process| process.split(" ")[0] }
   puts "Killing test redis server..."
   pids.each { |pid| Process.kill("TERM", pid.to_i) }
