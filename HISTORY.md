--- conflicted
+++ resolved
@@ -15,6 +15,8 @@
 ### Security
 
 * Fix XSS via URL path in admin web UI queues view #1687
+* Replace onclick handlers in server code to support Content Security Policies that don't allow 'unsafe-inline'
+* Update jQuery from 1.12.4 to 3.6.0
 
 ### Added
 
@@ -29,20 +31,11 @@
   further details. (@jeremywadsack)
 
 ### Fixed
-<<<<<<< HEAD
 
 * live poller shouldn't restart itself until it successds or fails. #1740
 * Fix parsing worker_id when queue name includes colon. #1691
 * Prune workers which haven't been registered but have set a heartbeat. #1751
-
-=======
-* Prune workers which haven't been registered but have set a heartbeat
 * `Resque::Failure::Multiple.remove` did not pass on the queue parameter
-* Replace onclick handlers in server code to support Content Security Policies that don't allow 'unsafe-inline'
-
-### Changed
-* Update jQuery from 1.12.4 to 3.6.0
->>>>>>> be157780
 
 ## 2.0.0 (2018-11-06)
 
