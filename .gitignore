--- conflicted
+++ resolved
@@ -2,8 +2,5 @@
 doc/
 test/dump.rdb
 test/dump-cluster.rdb
-<<<<<<< HEAD
 .bundle
-=======
-*.rbc
->>>>>>> b480ef9e
+*.rbc