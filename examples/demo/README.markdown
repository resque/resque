--- conflicted
+++ resolved
@@ -33,11 +33,7 @@
 
 You can also use `VVERBOSE` (very verbose) if you want to see more:
 
-<<<<<<< HEAD
-    $ VERBOSE=true QUEUE=default,failing rake resque:work
-=======
-    $ VVERBOSE=true QUEUE=default rake resque:work
->>>>>>> 7bc421a9
+    $ VVERBOSE=true QUEUE=default,failing rake resque:work
     *** Starting worker hostname:90399:default
     ** [05:55:09 2009-09-16] 90399: Registered signals
     ** [05:55:09 2009-09-16] 90399: Checking default
